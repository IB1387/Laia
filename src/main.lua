--- conflicted
+++ resolved
@@ -1,24 +1,3 @@
-<<<<<<< HEAD
-require 'argparse';
-require 'torch';
-require 'warp_ctc';
-require 'optim';
-require 'xlua';
-
-require 'WidthBatcher';
-require 'CurriculumBatcher';
-require 'RandomBatcher';
-require 'Utils';
-require 'Model';
-
-local seed = 1234;
-local use_gpu = true;
-local use_cudnn = true;
-local BATCH_SIZE = 6;
-local SAMPLE_HEIGHT = 32;
-local NUM_CHARS = 78;
-local grad_clip = 3;
-=======
 require 'argparse'
 require 'torch'
 require 'warp_ctc'
@@ -38,7 +17,7 @@
 local SAMPLE_HEIGHT = 64
 local NUM_CHARS = 78
 local grad_clip = 3
->>>>>>> 265cdc87
+
 local rmsprop_opts = {
    learningRate = 0.001,
    alpha = 0.95
@@ -64,18 +43,11 @@
 
 local model = createModel(SAMPLE_HEIGHT, NUM_CHARS)
 if use_gpu then
-<<<<<<< HEAD
-   model = model:cuda();
-   if use_cudnn then cudnn.convert(model, cudnn); end;
-end;
-model:training();
-=======
   model = model:cuda()
   if use_cudnn then 
     cudnn.convert(model, cudnn) 
   end
 end
->>>>>>> 265cdc87
 
 parameters, gradParameters = model:getParameters()
 
@@ -150,26 +122,7 @@
       
       -- Make loss function (and output gradients) independent of batch size
       -- and sequence length.
-<<<<<<< HEAD
-      loss = loss / (BATCH_SIZE * seq_len);
-      valid_loss_epoch = valid_loss_epoch + BATCH_SIZE * loss;
-      xlua.progress(batch + BATCH_SIZE - 1, dv:numSamples());
-   end;
-
-   train_loss_epoch = train_loss_epoch / dt:numSamples()
-   valid_loss_epoch = valid_loss_epoch / dv:numSamples()
-   --local gmin, gmax, mass = torch.sumarizeMagnitudes(
-   --gradParameters, 0.85, 100);
-   --print(string.format('Epoch = %-5d  Avg. Train Loss = %7.4f  -- ' ..
-   -- '%5.2f%% of gradients are in range (%g, %g]',
-   --epoch, train_loss_epoch, mass * 100, gmin, gmax))
-   print(string.format('Epoch = %-5d  Avg. Train Loss = %7.4f  ' ..
-			  'Avg. Valid Loss = %7.4f',
-		       epoch, train_loss_epoch, valid_loss_epoch))
-   -- Save model
-   model:clearState();
-   torch.save(string.format('model_epoch%05d.net', epoch), model:float())
-=======
+
       loss = loss / (BATCH_SIZE * seq_len)
       grad_output:div(BATCH_SIZE * seq_len)
       
@@ -256,5 +209,4 @@
     collectgarbage()
     torch.save(string.format('../model/' .. id .. '.t7', epoch), model:clearState())
   end
->>>>>>> 265cdc87
 end