--- conflicted
+++ resolved
@@ -206,29 +206,20 @@
       sample:log()
       local tbFA = forceAlignment(sample,batch_gt[i])
 
-<<<<<<< HEAD
-      prior_total = prior_total + nframes
-      -- @todo Increment prior_count
-      for _,v in pairs(tbFA) do
-	 prior_count[v] = prior_count[v] + 1
-      end
-      
-=======
       if opt.forcealign then
         outfile:write(batch_ids[i])
-        -- @todo Print alignment
-        --for f=1,nframes do
-        --  outfile:write(' '..???[f])
-        --end
+        -- Print alignment
+        for f=1,nframes do
+	   outfile:write(' '..(tbFA[f]-1))
+        end
         outfile:write('\n')
       else
-        prior_total = prior_total + nframes
-        -- @todo Increment prior_count
-        --for f=1,nframes do
-        --  prior_count[???[f]] = prior_count[???[f]]+1
-        --end
-      end
->>>>>>> 81b36672
+	 prior_total = prior_total + nframes
+	 -- Increment prior_count
+	 for _,v in pairs(tbFA) do
+	    prior_count[v] = prior_count[v] + 1
+	 end
+      end
     end
 
   -- Ouput from convolutional layers
